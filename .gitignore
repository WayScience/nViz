--- conflicted
+++ resolved
@@ -94,6 +94,12 @@
 #   install all needed dependencies.
 #Pipfile.lock
 
+# UV
+#   Similar to Pipfile.lock, it is generally recommended to include uv.lock in version control.
+#   This is especially recommended for binary packages to ensure reproducibility, and is more
+#   commonly ignored for libraries.
+#uv.lock
+
 # poetry
 #   Similar to Pipfile.lock, it is generally recommended to include poetry.lock in version control.
 #   This is especially recommended for binary packages to ensure reproducibility, and is more
@@ -161,11 +167,6 @@
 #  option (not recommended) you can uncomment the following to ignore the entire idea folder.
 #.idea/
 
-<<<<<<< HEAD
-*.zarr
-src/raw_organoid_images_to_omezarr/data/GFF-data
-*.tiff
-=======
 # PyPI configuration file
 .pypirc
 
@@ -173,5 +174,4 @@
 *.zarr
 src/raw_organoid_images_to_omezarr/data/GFF-data
 *.tiff
-*.tif
->>>>>>> 52643b57
+*.tif